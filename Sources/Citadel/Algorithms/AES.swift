import CCryptoBoringSSL
import Foundation
import Crypto
import NIO
import NIOSSH

enum CitadelError: Error {
    case invalidKeySize
    case invalidEncryptedPacketLength
    case invalidDecryptedPlaintextLength
    case insufficientPadding, excessPadding
    case invalidMac
    case cryptographicError
    case invalidSignature
    case signingError
    case unsupported
}

public final class AES256CTR: NIOSSHTransportProtection {
    public static let macName: String? = "hmac-sha1"
    public static let cipherBlockSize = 16
    public static let cipherName = "aes128-ctr"
    
    public static let keySizes = ExpectedKeySizes(
        ivSize: 16,
        encryptionKeySize: 16, // 128 bits
        macKeySize: 20 // HAMC-SHA-1
    )
    
    public let macBytes = 20 // HAMC-SHA-1
    private var keys: NIOSSHSessionKeys
    private var decryptionContext: UnsafeMutablePointer<EVP_CIPHER_CTX>
    private var encryptionContext: UnsafeMutablePointer<EVP_CIPHER_CTX>
    
    public init(initialKeys: NIOSSHSessionKeys) throws {
        guard
            initialKeys.outboundEncryptionKey.bitCount == Self.keySizes.encryptionKeySize * 8,
            initialKeys.inboundEncryptionKey.bitCount == Self.keySizes.encryptionKeySize * 8
        else {
            throw CitadelError.invalidKeySize
        }

        self.keys = initialKeys
        
        self.encryptionContext = CCryptoBoringSSL_EVP_CIPHER_CTX_new()
        self.decryptionContext = CCryptoBoringSSL_EVP_CIPHER_CTX_new()
        
        let outboundEncryptionKey = initialKeys.outboundEncryptionKey.withUnsafeBytes { buffer -> [UInt8] in
            let outboundEncryptionKey = Array(buffer.bindMemory(to: UInt8.self))
            assert(outboundEncryptionKey.count == Self.keySizes.encryptionKeySize)
            return outboundEncryptionKey
        }
        
        let inboundEncryptionKey = initialKeys.inboundEncryptionKey.withUnsafeBytes { buffer -> [UInt8] in
            let inboundEncryptionKey = Array(buffer.bindMemory(to: UInt8.self))
            assert(inboundEncryptionKey.count == Self.keySizes.encryptionKeySize)
            return inboundEncryptionKey
        }
        
        guard CCryptoBoringSSL_EVP_CipherInit(
            encryptionContext,
            CCryptoBoringSSL_EVP_aes_128_ctr(),
            outboundEncryptionKey,
            initialKeys.initialOutboundIV,
            1
        ) == 1 else {
            throw CitadelError.cryptographicError
        }
        
        guard CCryptoBoringSSL_EVP_CipherInit(
            decryptionContext,
            CCryptoBoringSSL_EVP_aes_128_ctr(),
            inboundEncryptionKey,
            initialKeys.initialInboundIV,
            0
        ) == 1 else {
            throw CitadelError.cryptographicError
        }
    }
    
    public func updateKeys(_ newKeys: NIOSSHSessionKeys) throws {
        guard
            newKeys.outboundEncryptionKey.bitCount == Self.keySizes.encryptionKeySize * 8,
            newKeys.inboundEncryptionKey.bitCount == Self.keySizes.encryptionKeySize * 8
        else {
            throw CitadelError.invalidKeySize
        }

        self.keys = newKeys
        
        let outboundEncryptionKey = newKeys.outboundEncryptionKey.withUnsafeBytes { buffer -> [UInt8] in
            let outboundEncryptionKey = Array(buffer.bindMemory(to: UInt8.self))
            assert(outboundEncryptionKey.count == Self.keySizes.encryptionKeySize)
            return outboundEncryptionKey
        }
        
        let inboundEncryptionKey = newKeys.inboundEncryptionKey.withUnsafeBytes { buffer -> [UInt8] in
            let inboundEncryptionKey = Array(buffer.bindMemory(to: UInt8.self))
            assert(inboundEncryptionKey.count == Self.keySizes.encryptionKeySize)
            return inboundEncryptionKey
        }
        
        guard CCryptoBoringSSL_EVP_CipherInit(
            encryptionContext,
            CCryptoBoringSSL_EVP_aes_256_ctr(),
            outboundEncryptionKey,
            newKeys.initialOutboundIV,
            1
        ) == 1 else {
            throw CitadelError.cryptographicError
        }
        
        guard CCryptoBoringSSL_EVP_CipherInit(
            decryptionContext,
            CCryptoBoringSSL_EVP_aes_256_ctr(),
            inboundEncryptionKey,
            newKeys.initialInboundIV,
            0
        ) == 1 else {
            throw CitadelError.cryptographicError
        }
    }
    
    public func decryptFirstBlock(_ source: inout ByteBuffer) throws {
        // For us, decrypting the first block is very easy: do nothing. The length bytes are already
        // unencrypted!
        guard source.readableBytes >= 16 else {
            throw CitadelError.invalidKeySize
        }
        
        try source.readWithUnsafeMutableReadableBytes { source in
            let source = source.bindMemory(to: UInt8.self)
            let out = UnsafeMutablePointer<UInt8>.allocate(capacity: Self.cipherBlockSize)
            defer { out.deallocate() }
            
            guard CCryptoBoringSSL_EVP_Cipher(
                decryptionContext,
                out,
                source.baseAddress!,
                Self.cipherBlockSize
            ) == 1 else {
                throw CitadelError.cryptographicError
            }
            
            memcpy(source.baseAddress!, out, Self.cipherBlockSize)
            return 0
        }
    }
    
    public func decryptAndVerifyRemainingPacket(_ source: inout ByteBuffer, sequenceNumber: UInt32) throws -> ByteBuffer {
        // The first 4 bytes are the length. The last 16 are the tag. Everything else is ciphertext. We expect
        // that the ciphertext is a clean multiple of the block size, and to be non-zero.
        guard
            var plaintext = source.readBytes(length: 16),
            let ciphertext = source.readBytes(length: source.readableBytes - macBytes),
            let macHash = source.readBytes(length: macBytes),
            ciphertext.count % Self.cipherBlockSize == 0
        else {
            // The only way this fails is if the payload doesn't match this encryption scheme.
            throw CitadelError.invalidEncryptedPacketLength
        }

        if !ciphertext.isEmpty {
            // Ok, let's try to decrypt this data.
            plaintext += try ciphertext.withUnsafeBufferPointer { ciphertext -> [UInt8] in
                let ciphertextPointer = ciphertext.baseAddress!
                
                return try [UInt8](
                    unsafeUninitializedCapacity: ciphertext.count,
                    initializingWith: { plaintext, count in
                    let plaintextPointer = plaintext.baseAddress!
                    
                    while count < ciphertext.count {
                        guard CCryptoBoringSSL_EVP_Cipher(
                            decryptionContext,
                            plaintextPointer + count,
                            ciphertextPointer + count,
                            Self.cipherBlockSize
                        ) == 1 else {
                            throw CitadelError.cryptographicError
                        }
                        
                        count += Self.cipherBlockSize
                    }
                })
            }
            
            // All good! A quick soundness check to verify that the length of the plaintext is ok.
            guard plaintext.count % Self.cipherBlockSize == 0 else {
                throw CitadelError.invalidDecryptedPlaintextLength
            }
        }
        
        func test(sequenceNumber: UInt32) -> Bool {
            var hmac = Crypto.HMAC<Crypto.Insecure.SHA1>(key: keys.inboundMACKey)
            withUnsafeBytes(of: sequenceNumber.bigEndian) { buffer in
                hmac.update(data: buffer)
            }
            hmac.update(data: plaintext)
            
            return hmac.finalize().withUnsafeBytes { buffer -> Bool in
                let buffer = Array(buffer.bindMemory(to: UInt8.self))
                return buffer == macHash
            }
        }
        
        if !test(sequenceNumber: sequenceNumber) {
            throw CitadelError.invalidMac
        }
        
        plaintext.removeFirst(4)
        let paddingLength = Int(plaintext.removeFirst())
        
        guard paddingLength < plaintext.count else {
            throw CitadelError.invalidDecryptedPlaintextLength
        }
        
        plaintext.removeLast(paddingLength)
        
        return ByteBuffer(bytes: plaintext)
    }
    
    public func encryptPacket(
        _ packet: NIOSSHEncryptablePayload,
        to outboundBuffer: inout ByteBuffer,
        sequenceNumber: UInt32
    ) throws {
        // Keep track of where the length is going to be written.
        let packetLengthIndex = outboundBuffer.writerIndex
        let packetLengthLength = MemoryLayout<UInt32>.size
        let packetPaddingIndex = outboundBuffer.writerIndex + packetLengthLength
        let packetPaddingLength = MemoryLayout<UInt8>.size

        outboundBuffer.moveWriterIndex(forwardBy: packetLengthLength + packetPaddingLength)

        // First, we write the packet.
        let payloadBytes = outboundBuffer.writeEncryptablePayload(packet)

        // Ok, now we need to pad. The rules for padding for AES GCM are:
        //
        // 1. We must pad out such that the total encrypted content (padding length byte,
        //     plus content bytes, plus padding bytes) is a multiple of the block size.
        // 2. At least 4 bytes of padding MUST be added.
        // 3. This padding SHOULD be random.
        //
        // Note that, unlike other protection modes, the length is not encrypted, and so we
        // must exclude it from the padding calculation.
        //
        // So we check how many bytes we've already written, use modular arithmetic to work out
        // how many more bytes we need, and then if that's fewer than 4 we add a block size to it
        // to fill it out.
        let headerLength = packetLengthLength + packetPaddingLength
        var encryptedBufferSize = headerLength + payloadBytes
        let writtenBytes = headerLength + payloadBytes
        var paddingLength = Self.cipherBlockSize - (writtenBytes % Self.cipherBlockSize)
        if paddingLength < 4 {
            paddingLength += Self.cipherBlockSize
        }
        
        if headerLength + payloadBytes + paddingLength < Self.cipherBlockSize {
            paddingLength = Self.cipherBlockSize - headerLength - payloadBytes
        }

        // We now want to write that many padding bytes to the end of the buffer. These are supposed to be
        // random bytes. We're going to get those from the system random number generator.
        encryptedBufferSize += outboundBuffer.writeSSHPaddingBytes(count: paddingLength)
        precondition(encryptedBufferSize % Self.cipherBlockSize == 0, "Incorrectly counted buffer size; got \(encryptedBufferSize)")

        // We now know the length: it's going to be "encrypted buffer size". The length does not include the tag, so don't add it.
        // Let's write that in. We also need to write the number of padding bytes in.
        outboundBuffer.setInteger(UInt32(encryptedBufferSize - packetLengthLength), at: packetLengthIndex)
        outboundBuffer.setInteger(UInt8(paddingLength), at: packetPaddingIndex)

        // Ok, nice! Now we need to encrypt the data. We pass the length field as additional authenticated data, and the encrypted
        // payload portion as the data to encrypt. We know these views will be valid, so we forcibly unwrap them: if they're invalid,
        // our math was wrong and we cannot recover.
        let plaintext = outboundBuffer.getBytes(at: packetLengthIndex, length: encryptedBufferSize)!
<<<<<<< HEAD
=======
        assert(plaintext.count % Self.cipherBlockSize == 0)
>>>>>>> e6d027c7
        
        var hmac = Crypto.HMAC<Crypto.Insecure.SHA1>(key: keys.outboundMACKey)
        withUnsafeBytes(of: sequenceNumber.bigEndian) { buffer in
            hmac.update(data: buffer)
        }
        hmac.update(data: plaintext)
        let macHash = hmac.finalize()
        
        let ciphertext = try plaintext.withUnsafeBufferPointer { plaintext -> [UInt8] in
            let plaintextPointer = plaintext.baseAddress!
            
            return try [UInt8](unsafeUninitializedCapacity: plaintext.count) { ciphertext, count in
                let ciphertextPointer = ciphertext.baseAddress!
                
                while count < encryptedBufferSize {
                    guard CCryptoBoringSSL_EVP_Cipher(
                        encryptionContext,
                        ciphertextPointer + count,
                        plaintextPointer + count,
                        Self.cipherBlockSize
                    ) == 1 else {
                        throw CitadelError.cryptographicError
                    }
                    
                    count += Self.cipherBlockSize
                }
            }
        }

        assert(ciphertext.count == plaintext.count)
        // We now want to overwrite the portion of the bytebuffer that contains the plaintext with the ciphertext, and then append the
        // tag.
        outboundBuffer.setBytes(ciphertext, at: packetLengthIndex)
        outboundBuffer.writeContiguousBytes(macHash)
    }
    
    deinit {
        CCryptoBoringSSL_EVP_CIPHER_CTX_free(encryptionContext)
        CCryptoBoringSSL_EVP_CIPHER_CTX_free(decryptionContext)
    }
}

extension ByteBuffer {
    /// Prepends the given Data to this ByteBuffer.
    ///
    /// Will crash if there isn't space in the front of this buffer, so please ensure there is!
    fileprivate mutating func prependBytes(_ bytes: [UInt8]) {
        self.moveReaderIndex(to: self.readerIndex - bytes.count)
        self.setContiguousBytes(bytes, at: self.readerIndex)
    }
}<|MERGE_RESOLUTION|>--- conflicted
+++ resolved
@@ -275,10 +275,7 @@
         // payload portion as the data to encrypt. We know these views will be valid, so we forcibly unwrap them: if they're invalid,
         // our math was wrong and we cannot recover.
         let plaintext = outboundBuffer.getBytes(at: packetLengthIndex, length: encryptedBufferSize)!
-<<<<<<< HEAD
-=======
         assert(plaintext.count % Self.cipherBlockSize == 0)
->>>>>>> e6d027c7
         
         var hmac = Crypto.HMAC<Crypto.Insecure.SHA1>(key: keys.outboundMACKey)
         withUnsafeBytes(of: sequenceNumber.bigEndian) { buffer in
